--- conflicted
+++ resolved
@@ -45,7 +45,8 @@
         max_iter : int
             Maximum number of iterations. Default is 500.
         relax_method : string
-            Relaxing method. Default is GD (gradient descent). Other option is BFGS (Broyden–Fletcher–Goldfarb–Shanno algorithm)
+            Relaxing method. Default is GD (gradient descent).
+            Other option is BFGS (Broyden–Fletcher–Goldfarb–Shanno algorithm)
         """
         self.posinp = posinp
         self.calculator = calculator
@@ -184,65 +185,55 @@
         temp_posinp = deepcopy(self.posinp)
         verbose = int(verbose)
 
+        best_fmax = np.inf
         # Optimization loop
-<<<<<<< HEAD
         if self.relax_method == "GD":
             for i in range(1, self.max_iter + 1):
-=======
-        best_fmax = np.inf
-        for i in range(1, self.max_iter + 1):
-            try:
->>>>>>> 0f65856a
-                # Forces calculation
-                job = Job(posinp=temp_posinp, calculator=self.calculator)
-                job.run("forces", batch_size=batch_size)
-                # Moving the atoms
-<<<<<<< HEAD
-                for j in range(len(job.posinp[0])):
-                    temp_posinp = temp_posinp.translate_atom(
-                        j, self.step_size * job.results["forces"][0][j]
+                try:
+                    # Forces calculation
+                    job = Job(posinp=temp_posinp, calculator=self.calculator)
+                    job.run("forces", batch_size=batch_size)
+                    # Moving the atoms
+                    temp_posinp = temp_posinp.translate_atoms(
+                        self.step_size * job.results["forces"].squeeze()
                     )
-                fmax = np.max(np.abs(job.results["forces"][0]))
-=======
-                temp_posinp = temp_posinp.translate_atoms(
-                    self.step_size * job.results["forces"].squeeze()
-                )
-                fmax = np.max(np.abs(job.results["forces"].squeeze()))
->>>>>>> 0f65856a
-                if verbose >= 2:
-                    print(
-                        "At iteration {}, the maximum remaining force is {:6.4f} eV/Ha.".format(
-                            i, fmax
-                        )
-                    )
-<<<<<<< HEAD
-=======
-                if fmax < best_fmax:
-                    self.best_posinp = temp_posinp
-                    best_fmax = fmax
->>>>>>> 0f65856a
-                # Stopping condition
-                if fmax < self.forcemax:
-                    if verbose >= 1:
+                    fmax = np.max(np.abs(job.results["forces"].squeeze()))
+                    if verbose >= 2:
                         print(
-                            "Geometry optimization stopped at iteration {}.".format(i)
-                        )
-                    break
-                # Step size reduction to help forces optimization
-                if i % 100 == 0:
-                    self.step_size = self.step_size * 0.9
-                # Maximum iterations check
-                if i == self.max_iter:
-                    if verbose >= 1:
-                        print(
-                            "Geometry optimization was not succesful at iteration {}.".format(
-                                i
+                            "At iteration {}, the maximum remaining force is {:6.4f} eV/Ha.".format(
+                                i, fmax
                             )
                         )
-<<<<<<< HEAD
+                        
+                    if fmax < best_fmax:
+                        self.best_posinp = temp_posinp
+                        best_fmax = fmax
+
+                    # Stopping condition
+                    if fmax < self.forcemax:
+                        if verbose >= 1:
+                            print(
+                                "Geometry optimization stopped at iteration {}.".format(i)
+                            )
+                        break
+                    # Step size reduction to help forces optimization
+                    if i % 100 == 0:
+                        self.step_size = self.step_size * 0.9
+                    # Maximum iterations check
+                    if i == self.max_iter:
+                        if verbose >= 1:
+                            print(
+                                "Geometry optimization was not succesful at iteration {}.".format(
+                                    i
+                                )
+                            )
+                except RuntimeError as err:
+                    print(f"RuntimeError at iteration {i}.")
+                    print(str(err))
+                    break
             if verbose >= 1:
-                print("Max remaining force is {:6.4f}.".format(fmax))
-
+                print("Best remaining force is {:6.4f}.".format(best_fmax))
+                print("Last remaining force is {:6.4f}.".format(fmax))
             self.final_posinp = temp_posinp
 
         elif self.relax_method == "BFGS":
@@ -285,19 +276,10 @@
                 },
             )
             self.final_posinp = callable_posinp(minimize_result.x)
-
+            
         else:
             raise ValueError("Relaxing method not recognized.")
-=======
-            except RuntimeError as err:
-                print(f"RuntimeError at iteration {i}.")
-                print(str(err))
-                break
-        if verbose >= 1:
-            print("Best remaining force is {:6.4f}.".format(best_fmax))
-            print("Last remaining force is {:6.4f}.".format(fmax))
-        self.final_posinp = temp_posinp
->>>>>>> 0f65856a
+
         if recenter:
             self.best_posinp = self.best_posinp.to_centroid()
             self.final_posinp = self.final_posinp.to_centroid()